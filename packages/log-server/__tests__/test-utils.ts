/* eslint-disable no-empty-pattern */
/* eslint-disable @typescript-eslint/no-unused-vars */

import type { paths } from '@lightmill/log-api';
import express from 'express';
import { MemoryStore, Store as SessionStore } from 'express-session';
import { default as request, default as supertest } from 'supertest';
import type { RequiredKeysOf, Simplify, ValueOf } from 'type-fest';
import { test, vi, type Mock, type TestAPI } from 'vitest';
import type { HttpMethod } from '../src/api-utils.js';
import { apiMediaType } from '../src/app-utils.ts';
import { LogServer } from '../src/app.js';
<<<<<<< HEAD
import { SQLiteStore, type RunStatus } from '../src/sqlite-store.ts';
import type { DataStore } from '../src/store.ts';
=======
import type { AllFilter, LogFilter, RunFilter } from '../src/data-filters.ts';
import type { DataStore, Log, RunStatus } from '../src/data-store.ts';
import { arrayify, firstStrict } from '../src/utils.js';
>>>>>>> 0cd69858

type RouteMap<T = unknown> = {
  [P in keyof paths]: {
    [M in RequiredKeysOf<paths[P]> as Extract<M, HttpMethod>]: T;
  };
};
type Route = Simplify<
  ValueOf<{
    [P in keyof RouteMap]: ValueOf<{
      [M in keyof RouteMap[P]]: { path: P; method: M };
    }>;
  }>
>;
type RouteEntry = { requireAuth: boolean };

export function createAllRoute() {
  // This is the easiest way I found to ensure we capture all routes.
  // We cannot use an array directly because there is no way to know
  // an array would be exhaustive (it's possible with a tuple, but
  // they are order dependent so hard to deal with).
  const routeMap: RouteMap<Partial<RouteEntry>> = {
    '/sessions': { post: { requireAuth: false } },
    '/sessions/{id}': {
      get: { requireAuth: false },
      delete: { requireAuth: false },
    },
    '/experiments': {
      get: { requireAuth: false },
      post: { requireAuth: false },
    },
    '/experiments/{id}': { get: { requireAuth: false } },
    '/runs': { get: {}, post: {} },
    '/runs/{id}': { get: {}, patch: {} },
    '/logs': { get: {}, post: {} },
    '/logs/{id}': { get: {} },
  };
  const result: Array<Route & RouteEntry> = [];
  for (let p of Object.keys(routeMap)) {
    // @ts-expect-error This is fine.
    const pathEntry = routeMap[p];
    for (let m of Object.keys(pathEntry)) {
      result.push({ path: p, method: m, requireAuth: true, ...pathEntry[m] });
    }
  }
  return result;
}

export function idCompare(a: { id: string }, b: { id: string }) {
  return a.id.localeCompare(b.id, 'en');
}

export function generateCombinations<T>(values: Iterable<T>) {
  let combinations: Array<[T, T]> = [];
  for (let v1 of values) {
    for (let v2 of values) {
      combinations.push([v1, v2]);
    }
  }
  return combinations;
}

<<<<<<< HEAD
function assertTypeExtends<U extends T, T>() {}

export const runStatus = [
  'canceled',
  'completed',
  'running',
  'idle',
  'interrupted',
] as const;
type ProvidedStatus = (typeof runStatus)[number];
type ForgottenStatus = Exclude<RunStatus, ProvidedStatus>;
// This will fail if `ForgottenStatus` is not empty, which happens if not all
// possible run statuses are covered.
assertTypeExtends<ForgottenStatus, never>();

export const apiContentTypeRegExp = new RegExp(
  `^${apiMediaType.replaceAll(/(\.|\/|\+)/g, '\\$1')}(;\\s*charset=[^\\s]+)?$`,
);

const baseServerOptions = { sessionKeys: ['secret'], secureCookies: false };
=======
export type MockStore = {
  [K in keyof DataStore]: DataStore[K] extends infer C extends (
    ...args: never[]
  ) => unknown
    ? Mock<C>
    : DataStore[K];
};
>>>>>>> 0cd69858

type ServerOptions = { hostPassword?: string; hostUser?: string };
async function createServerContextFromStores<
  ThisDataStore extends DataStore,
  ThisSessionStore extends SessionStore,
  ServerType extends string,
>({
  store,
  sessionStore,
  type,
  serverOptions,
}: {
  store: ThisDataStore;
  sessionStore: ThisSessionStore;
  type: ServerType;
  serverOptions?: ServerOptions;
}) {
  if (store instanceof SQLiteStore) {
    await store.migrateDatabase();
  }
  return {
    server: LogServer({
      store,
      sessionStore,
      ...baseServerOptions,
      ...serverOptions,
    }),
    store,
    sessionStore,
    type,
  };
}

export const storeTypes = ['sqlite'] as const;
export type StoreType = (typeof storeTypes)[number];
export interface ServerContext {
  store: WithMockedMethods<DataStore>;
  sessionStore: WithMockedMethods<SessionStore>;
}
const storesCreators = {
  async sqlite() {
    const store = new SQLiteStore(':memory:');
    await store.migrateDatabase();
    const sessionStore = new MemoryStore();
    return {
      store: mockMethods<DataStore>(store),
      sessionStore: mockMethods<SessionStore>(sessionStore),
    };
  },
} satisfies Record<StoreType, () => Promise<ServerContext>>;

type StoreCreatorsMap = typeof storesCreators;
type StoreContextMap = {
  [K in keyof StoreCreatorsMap]: Awaited<ReturnType<StoreCreatorsMap[K]>>;
};
export type ServerFromStores<
  ThisDataStore extends DataStore,
  ThisSessionStore extends SessionStore,
  ServerType extends string,
> = Awaited<
  ReturnType<
    typeof createServerContextFromStores<
      ThisDataStore,
      ThisSessionStore,
      ServerType
    >
  >
>;
export type ServerFromDefaultTypes<Type extends StoreType> = ServerFromStores<
  StoreContextMap[Type]['store'],
  StoreContextMap[Type]['sessionStore'],
  Type
>;

function isDefaultServerTypeOptions(
  value: unknown,
): value is { type: StoreType } {
  return (
    typeof value === 'object' &&
    value != null &&
    'type' in value &&
    typeof value.type === 'string' &&
    Object.keys(storesCreators).includes(value.type)
  );
}

type CreateServerBaseOptions = { serverOptions?: ServerOptions };
export async function createServerContext<Type extends StoreType>(
  options: { type: Type } & CreateServerBaseOptions,
): Promise<ServerFromDefaultTypes<Type>>;
export async function createServerContext<
  ThisDataStore extends DataStore,
  ThisSessionStore extends SessionStore,
>(
  options: {
    store: ThisDataStore;
    sessionStore: ThisSessionStore;
  } & CreateServerBaseOptions,
): Promise<ServerFromStores<ThisDataStore, ThisSessionStore, 'custom'>>;
export async function createServerContext(
  options: (
    | { store: DataStore; sessionStore: SessionStore }
    | { type: StoreType }
  ) &
    CreateServerBaseOptions,
) {
  if (isDefaultServerTypeOptions(options)) {
    const { store, sessionStore } = await storesCreators[options.type]();
    return createServerContextFromStores({ ...options, store, sessionStore });
  }
  return createServerContextFromStores({ type: 'custom', ...options });
}

export type App = Parameters<typeof request.agent>[0];

type Role = 'host' | 'participant';

type SessionFixtureContext<
  R extends Role = Role,
  T extends StoreType = StoreType,
> = {
  api: request.Agent;
  role: R;
  type: T;
  app: NonNullable<Parameters<typeof request.agent>[0]>;
} & StoreContextMap[T];
type SessionFixture<R extends Role, T extends StoreType = StoreType> = {
  session: SessionFixtureContext<R, T>;
};
type PatchedFixture<
  Fixture extends Record<PropertyKey, unknown>,
  Patch extends Record<PropertyKey, unknown>,
> = { [K in keyof Fixture]: Fixture[K] & Patch };

<<<<<<< HEAD
async function createSessionFixtureContext<
  R extends 'host' | 'participant',
  T extends StoreType,
>({ type, role }: { type: T; role: R }) {
  let serverContext = await createServerContext({ type });
  let app = express().use(serverContext.server.middleware);
  let api = request.agent(app).host('lightmill-test.com');
  // This request only matters to get the cookie. After that we'll mock the session anyway.
=======
export async function createFixtureWithRuns(opt?: {
  role?: 'participant';
}): Promise<FixtureWithRuns<'participant'>>;
export async function createFixtureWithRuns(opt: {
  role: 'host';
}): Promise<FixtureWithRuns<'host'>>;
export async function createFixtureWithRuns({
  role = 'participant',
}: { role?: 'participant' | 'host' } = {}): Promise<
  FixtureWithRuns<'participant' | 'host'>
> {
  let runs: Array<Run> = [];
  const sessionStore = new MockSessionStore();
  const store = createMockStore();
  const server = LogServer({
    dataStore: store,
    sessionStore,
    sessionKeys: ['secret'],
    hostPassword: 'host password',
    hostUser: 'host user',
    secureCookies: false,
  });
  const app = express();
  app.use(server.middleware);
  const api = supertest.agent(app).host('lightmill-test.com');
>>>>>>> 0cd69858
  await api
    .post('/sessions')
    .set('Content-Type', apiMediaType)
    .send({ data: { type: 'sessions', attributes: { role } } })
    .expect(201);
  vi.clearAllMocks();
  return { ...serverContext, api, role, app };
}

export type SetupFunction<
  R extends Role,
  T extends StoreType,
  ContextPatch extends Record<string, unknown> | void,
> = (
  context: SessionFixtureContext<R, T>,
) => Promise<ContextPatch> | ContextPatch;
export type SetupMap<
  R extends Role,
  ContextPatch extends Record<string, unknown> | void,
> = { [K in StoreType]: SetupFunction<R, K, ContextPatch> };

type CreateSessionTestBaseOptions<R extends Role, T extends StoreType> = {
  storeType: T;
  sessionType: R;
};
export function createSessionTest<
  R extends Role,
  T extends StoreType,
  Patch extends Record<string, unknown>,
>(
  options: CreateSessionTestBaseOptions<R, T> & {
    setup: SetupFunction<R, T, Patch> | SetupMap<R, Patch>;
  },
): TestAPI<PatchedFixture<SessionFixture<R, T>, Patch>>;
export function createSessionTest<R extends Role, T extends StoreType>(
  options: CreateSessionTestBaseOptions<R, T> & {
    setup?: SetupFunction<R, T, void> | SetupMap<R, void>;
  },
): TestAPI<SessionFixture<R, T>>;
export function createSessionTest(
  options: CreateSessionTestBaseOptions<Role, StoreType> & {
    setup?:
      | SetupFunction<Role, StoreType, Record<string, unknown> | void>
      | SetupMap<Role, Record<string, unknown> | void>;
  },
) {
  let setupFn = (context: SessionFixtureContext) => {
    if (options.setup == null) {
      return;
    }
    if (typeof options.setup === 'function') {
      return options.setup(context);
    }
    return options.setup[options.storeType](context);
  };
  return test.extend({
    session: async ({}, use) => {
      const context = await createSessionFixtureContext({
        role: options.sessionType,
        type: options.storeType,
      });
      const patch = await setupFn(context);
      await use({ ...context, ...patch });
    },
  });
}

export type WithMockedMethods<T extends object> = {
  [K in keyof T]: T[K] extends (...args: never[]) => unknown
    ? Mock<T[K]>
    : T[K];
};
export function mockMethods<T extends object>(obj: T): WithMockedMethods<T> {
  // eslint-disable-next-line @typescript-eslint/no-explicit-any
  const proxiedMethods = new Map<PropertyKey, Mock<any>>();
  return new Proxy(obj, {
    get(target, prop) {
      let proxiedMethod = proxiedMethods.get(prop);
      if (proxiedMethod != null) {
        return proxiedMethod;
      }
      let value = Reflect.get(target, prop);
      if (typeof value === 'function') {
        let newProxiedMethod = vi.fn(value.bind(target));
        proxiedMethods.set(prop as string, newProxiedMethod);
        return newProxiedMethod;
      }
      return value;
    },
  }) as WithMockedMethods<T>;
}<|MERGE_RESOLUTION|>--- conflicted
+++ resolved
@@ -10,14 +10,8 @@
 import type { HttpMethod } from '../src/api-utils.js';
 import { apiMediaType } from '../src/app-utils.ts';
 import { LogServer } from '../src/app.js';
-<<<<<<< HEAD
-import { SQLiteStore, type RunStatus } from '../src/sqlite-store.ts';
-import type { DataStore } from '../src/store.ts';
-=======
-import type { AllFilter, LogFilter, RunFilter } from '../src/data-filters.ts';
-import type { DataStore, Log, RunStatus } from '../src/data-store.ts';
-import { arrayify, firstStrict } from '../src/utils.js';
->>>>>>> 0cd69858
+import type { DataStore, RunStatus } from '../src/data-store.ts';
+import { SQLiteStore } from '../src/sqlite-store.ts';
 
 type RouteMap<T = unknown> = {
   [P in keyof paths]: {
@@ -79,7 +73,6 @@
   return combinations;
 }
 
-<<<<<<< HEAD
 function assertTypeExtends<U extends T, T>() {}
 
 export const runStatus = [
@@ -100,15 +93,6 @@
 );
 
 const baseServerOptions = { sessionKeys: ['secret'], secureCookies: false };
-=======
-export type MockStore = {
-  [K in keyof DataStore]: DataStore[K] extends infer C extends (
-    ...args: never[]
-  ) => unknown
-    ? Mock<C>
-    : DataStore[K];
-};
->>>>>>> 0cd69858
 
 type ServerOptions = { hostPassword?: string; hostUser?: string };
 async function createServerContextFromStores<
@@ -116,27 +100,27 @@
   ThisSessionStore extends SessionStore,
   ServerType extends string,
 >({
-  store,
+  dataStore,
   sessionStore,
   type,
   serverOptions,
 }: {
-  store: ThisDataStore;
+  dataStore: ThisDataStore;
   sessionStore: ThisSessionStore;
   type: ServerType;
   serverOptions?: ServerOptions;
 }) {
-  if (store instanceof SQLiteStore) {
-    await store.migrateDatabase();
+  if (dataStore instanceof SQLiteStore) {
+    await dataStore.migrateDatabase();
   }
   return {
     server: LogServer({
-      store,
+      dataStore: dataStore,
       sessionStore,
       ...baseServerOptions,
       ...serverOptions,
     }),
-    store,
+    dataStore,
     sessionStore,
     type,
   };
@@ -145,16 +129,16 @@
 export const storeTypes = ['sqlite'] as const;
 export type StoreType = (typeof storeTypes)[number];
 export interface ServerContext {
-  store: WithMockedMethods<DataStore>;
+  dataStore: WithMockedMethods<DataStore>;
   sessionStore: WithMockedMethods<SessionStore>;
 }
 const storesCreators = {
   async sqlite() {
-    const store = new SQLiteStore(':memory:');
-    await store.migrateDatabase();
+    const dataStore = new SQLiteStore(':memory:');
+    await dataStore.migrateDatabase();
     const sessionStore = new MemoryStore();
     return {
-      store: mockMethods<DataStore>(store),
+      dataStore: mockMethods<DataStore>(dataStore),
       sessionStore: mockMethods<SessionStore>(sessionStore),
     };
   },
@@ -178,7 +162,7 @@
   >
 >;
 export type ServerFromDefaultTypes<Type extends StoreType> = ServerFromStores<
-  StoreContextMap[Type]['store'],
+  StoreContextMap[Type]['dataStore'],
   StoreContextMap[Type]['sessionStore'],
   Type
 >;
@@ -204,20 +188,24 @@
   ThisSessionStore extends SessionStore,
 >(
   options: {
-    store: ThisDataStore;
+    dataStore: ThisDataStore;
     sessionStore: ThisSessionStore;
   } & CreateServerBaseOptions,
 ): Promise<ServerFromStores<ThisDataStore, ThisSessionStore, 'custom'>>;
 export async function createServerContext(
   options: (
-    | { store: DataStore; sessionStore: SessionStore }
+    | { dataStore: DataStore; sessionStore: SessionStore }
     | { type: StoreType }
   ) &
     CreateServerBaseOptions,
 ) {
   if (isDefaultServerTypeOptions(options)) {
-    const { store, sessionStore } = await storesCreators[options.type]();
-    return createServerContextFromStores({ ...options, store, sessionStore });
+    const { dataStore, sessionStore } = await storesCreators[options.type]();
+    return createServerContextFromStores({
+      ...options,
+      dataStore,
+      sessionStore,
+    });
   }
   return createServerContextFromStores({ type: 'custom', ...options });
 }
@@ -243,7 +231,6 @@
   Patch extends Record<PropertyKey, unknown>,
 > = { [K in keyof Fixture]: Fixture[K] & Patch };
 
-<<<<<<< HEAD
 async function createSessionFixtureContext<
   R extends 'host' | 'participant',
   T extends StoreType,
@@ -252,33 +239,6 @@
   let app = express().use(serverContext.server.middleware);
   let api = request.agent(app).host('lightmill-test.com');
   // This request only matters to get the cookie. After that we'll mock the session anyway.
-=======
-export async function createFixtureWithRuns(opt?: {
-  role?: 'participant';
-}): Promise<FixtureWithRuns<'participant'>>;
-export async function createFixtureWithRuns(opt: {
-  role: 'host';
-}): Promise<FixtureWithRuns<'host'>>;
-export async function createFixtureWithRuns({
-  role = 'participant',
-}: { role?: 'participant' | 'host' } = {}): Promise<
-  FixtureWithRuns<'participant' | 'host'>
-> {
-  let runs: Array<Run> = [];
-  const sessionStore = new MockSessionStore();
-  const store = createMockStore();
-  const server = LogServer({
-    dataStore: store,
-    sessionStore,
-    sessionKeys: ['secret'],
-    hostPassword: 'host password',
-    hostUser: 'host user',
-    secureCookies: false,
-  });
-  const app = express();
-  app.use(server.middleware);
-  const api = supertest.agent(app).host('lightmill-test.com');
->>>>>>> 0cd69858
   await api
     .post('/sessions')
     .set('Content-Type', apiMediaType)
