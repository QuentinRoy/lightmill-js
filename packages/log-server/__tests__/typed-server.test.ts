--- conflicted
+++ resolved
@@ -1,11 +1,7 @@
 import express from 'express';
 import request from 'supertest';
 import { test } from 'vitest';
-<<<<<<< HEAD
-import type { Store } from '../src/sqlite-store.ts';
-=======
 import type { DataStore } from '../src/data-store.ts';
->>>>>>> 0cd69858
 import { createTypedExpressServer } from '../src/typed-server.js';
 
 type TestApi = {
