--- conflicted
+++ resolved
@@ -1,7 +1,3 @@
 export { LogServer } from './app.js';
-<<<<<<< HEAD
-export { SQLiteStore } from './sqlite-store.ts';
-=======
 export type { DataStore } from './data-store.ts';
-export { SQLiteDataStore as SQLiteDataStore } from './sqlite-data-store.ts';
->>>>>>> 0cd69858
+export { SQLiteDataStore as SQLiteDataStore } from './sqlite-data-store.ts';