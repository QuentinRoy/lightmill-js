import { stringify } from 'csv';
import { pipeline, Readable } from 'node:stream';
import { mapKeys, pickBy, pipe } from 'remeda';
<<<<<<< HEAD
import { SQLiteStore as Store } from './sqlite-store.ts';
import type { AllFilter, Log } from './store.ts';
=======
import type { AllFilter } from './data-filters.ts';
import type { DataStore, Log } from './data-store.ts';
>>>>>>> 0cd69858
import { withSnakeCaseProps } from './utils.js';

const csvLogColumns: Array<keyof Log> = [
  'type',
  'experimentName',
  'runName',
  'runStatus',
];
const renamedLogColumns: Partial<Record<keyof Log, string>> = {};

export function csvExportStream(
  store: DataStore,
  filter: Omit<AllFilter, 'runStatus'> = {},
): Readable {
  const filterWithValidRun = { ...filter, runStatus: '-canceled' } as const;
  return pipeline(
    async function* () {
      let valueColumns = await store.getLogValueNames(filterWithValidRun);
      let logColumnFilter = (columnName: keyof Log) =>
        !valueColumns.includes(columnName) &&
        (filter?.logType == null ||
          Array.isArray(filter.logType) ||
          columnName !== 'type') &&
        (filter?.experimentName == null ||
          Array.isArray(filter.experimentName) ||
          columnName !== 'experimentName') &&
        (filter?.runName == null ||
          Array.isArray(filter.runName) ||
          columnName !== 'runName') &&
        csvLogColumns.includes(columnName);
      let columns = [
        ...csvLogColumns
          .filter(logColumnFilter)
          .map((c) => renamedLogColumns[c] ?? c),
        ...valueColumns,
      ];
      let baseLog: Record<string, undefined> = {};
      // We need to set all columns to undefined to make sure they are included
      // in the CSV even if they are empty.
      for (let column of columns) {
        baseLog[column] = undefined;
      }
      for await (let log of store.getLogs(filterWithValidRun)) {
        // Note: the type of this appears to be completely incorrect, but it
        // does not matter since it is immediately piped to stringify anyway.
        yield withSnakeCaseProps({
          ...baseLog,
          ...pipe(
            log,
            pickBy((_v, k) => logColumnFilter(k)),
            mapKeys((key) => renamedLogColumns[key] ?? key),
          ),
          ...log.values,
        });
      }
    },
    stringify({
      header: true,
      cast: {
        date: (value) => value.toISOString(),
        number: (value) => value.toString(),
        object: (value) => JSON.stringify(value),
        bigint: (value) => value.toString(),
        boolean: (value) => (value ? 'true' : 'false'),
      },
    }),
    () => {
      // Nothing to do here.
    },
  );
}<|MERGE_RESOLUTION|>--- conflicted
+++ resolved
@@ -1,13 +1,8 @@
 import { stringify } from 'csv';
 import { pipeline, Readable } from 'node:stream';
 import { mapKeys, pickBy, pipe } from 'remeda';
-<<<<<<< HEAD
-import { SQLiteStore as Store } from './sqlite-store.ts';
-import type { AllFilter, Log } from './store.ts';
-=======
 import type { AllFilter } from './data-filters.ts';
 import type { DataStore, Log } from './data-store.ts';
->>>>>>> 0cd69858
 import { withSnakeCaseProps } from './utils.js';
 
 const csvLogColumns: Array<keyof Log> = [
