import {
  getErrorResponse,
  type ServerHandlerBody,
  type ServerHandlerResult,
  type SubServerDescription,
} from './app-utils.js';
<<<<<<< HEAD
import { StoreError } from './sqlite-store.ts';
=======
import { DataStoreError } from './data-store-errors.ts';
>>>>>>> 0cd69858

export const experimentHandlers = (): SubServerDescription<'/experiments'> => ({
  '/experiments': {
    async post({
      body,
      store,
      request,
    }): Promise<ServerHandlerResult<'/experiments', 'post'>> {
      if (request.session.data?.role !== 'host') {
        return getErrorResponse({
          status: 403,
          detail: 'Only hosts can create experiments',
          code: 'FORBIDDEN',
        });
      }
      const experimentName = body.data.attributes.name;
      try {
        const { experimentId } = await store.addExperiment({ experimentName });
        return {
          status: 201,
          body: { data: { id: experimentId.toString(), type: 'experiments' } },
          headers: {
            location: `${request.protocol + '://' + request.get('host')}/experiments/${experimentId}`,
          },
        };
      } catch (error) {
        if (
          error instanceof DataStoreError &&
          error.code === DataStoreError.EXPERIMENT_EXISTS
        ) {
          return getErrorResponse({
            status: 409,
            detail: `An experiment named "${experimentName}" already exists`,
            code: 'EXPERIMENT_EXISTS',
          });
        }
        throw error;
      }
    },

    async get({ store, parameters: { query } }) {
      const experiments = await store.getExperiments({
        experimentName: query['filter[name]'],
      });
      const data: Extract<
        ServerHandlerBody<'/experiments', 'get'>,
        { data: unknown }
      >['data'] = [];
      for (const experiment of experiments) {
        data.push({
          id: experiment.experimentId,
          type: 'experiments',
          attributes: { name: experiment.experimentName },
        });
      }
      return { status: 200, body: { data } };
    },
  },

  '/experiments/{id}': {
    async get({ request, parameters: { path }, store }) {
      if (request.session.data == null) {
        throw new Error('Session data is not initialized');
      }
      const experiments = await store.getExperiments({ experimentId: path.id });
      if (experiments.length > 1) {
        throw new Error('Multiple experiments found for the given ID');
      }
      const experiment = experiments[0];
      const notFoundErrorResponse = getErrorResponse({
        status: 404,
        detail: `Experiment ${path.id} not found`,
        code: 'EXPERIMENT_NOT_FOUND',
      });
      if (experiment == null) {
        return notFoundErrorResponse;
      }
      return {
        status: 200,
        body: {
          data: {
            id: experiment.experimentId,
            type: 'experiments',
            attributes: { name: experiment.experimentName },
          },
        },
      };
    },
  },
});<|MERGE_RESOLUTION|>--- conflicted
+++ resolved
@@ -4,11 +4,7 @@
   type ServerHandlerResult,
   type SubServerDescription,
 } from './app-utils.js';
-<<<<<<< HEAD
-import { StoreError } from './sqlite-store.ts';
-=======
 import { DataStoreError } from './data-store-errors.ts';
->>>>>>> 0cd69858
 
 export const experimentHandlers = (): SubServerDescription<'/experiments'> => ({
   '/experiments': {
